--- conflicted
+++ resolved
@@ -1,5 +1,3 @@
-import inspect
-
 from .edges import ValueEdge, FunctionEdge
 from .layers import PipelineLayer, CustomLayer, MuxLayer
 from .engine import Node, Layer
@@ -22,6 +20,7 @@
     def __init__(self, *layers: BaseBlock):
         super().__init__()
         self._layer = PipelineLayer(*(layer._layer for layer in layers))
+        # TODO replace by property
         self._methods = self._layer.get_output_node_methods()
 
 
@@ -100,14 +99,11 @@
 
         edges = []
         identifier = Node('id')
-<<<<<<< HEAD
         forbidden_methods = ['id']
         ids_param_name = '_ids_arg'
 
         outputs, parameters, arguments = collect_nodes(namespace)
-=======
         outputs, parameters, arguments, defaults = collect_nodes(namespace)
->>>>>>> 1d53fb68
 
         def get_related_nodes(name: str):
             if name in parameters:
@@ -146,45 +142,24 @@
                     input_nodes = [identifier] + [get_related_nodes(n) for n in func_input_names[1:]]
 
                 out_node = outputs[attr_name]
+                input_nodes = [identifier] + [get_related_nodes(n) for n in func_input_names[1:]]
             else:
                 raise RuntimeError
 
             edges.append(FunctionEdge(attr_func, input_nodes, out_node))
 
-<<<<<<< HEAD
         # check for required nodes:
         if 'ids' not in outputs:
             raise RuntimeError("'ids' method is required")
 
         scope = {'__init__': make_init([identifier], outputs, edges, arguments)}
-=======
-        scope = {'__init__': make_init([identifier], outputs, edges, arguments, defaults)}
->>>>>>> 1d53fb68
         return super().__new__(mcs, class_name, bases, scope)
 
 
 class TransformBase(type):
     def __new__(mcs, class_name, bases, namespace):
-<<<<<<< HEAD
-        def get_related_nodes(name: str):
-            if check_pattern(name):
-                if name in parameters:
-                    return parameters[name]
-                else:
-                    return arguments[name]
-            if name not in inputs:
-                inputs[name] = Node(name)
-            return inputs[name]
-
-        edges = []
-        inputs = {}
-        outputs, parameters, arguments = collect_nodes(namespace)
-
-        # TODO: detect cycles, unused parameter-funcs
-=======
         scope = build_transform_namespace(namespace)
         return super().__new__(mcs, class_name, bases, scope)
->>>>>>> 1d53fb68
 
 
 def build_transform_namespace(namespace):
@@ -228,6 +203,10 @@
     return {'__init__': make_init(list(inputs.values()), outputs, edges, arguments, defaults)}
 
 
+class Source(BaseBlock, metaclass=SourceBase):
+    pass
+
+
 class Transform(BaseBlock, metaclass=TransformBase):
     pass
 
